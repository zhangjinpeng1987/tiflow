// Copyright 2021 PingCAP, Inc.
//
// Licensed under the Apache License, Version 2.0 (the "License");
// you may not use this file except in compliance with the License.
// You may obtain a copy of the License at
//
//     http://www.apache.org/licenses/LICENSE-2.0
//
// Unless required by applicable law or agreed to in writing, software
// distributed under the License is distributed on an "AS IS" BASIS,
// See the License for the specific language governing permissions and
// limitations under the License.

package config

import (
	"fmt"

	"github.com/pingcap/tidb/br/pkg/storage"
	"github.com/pingcap/tiflow/pkg/compression"
	cerror "github.com/pingcap/tiflow/pkg/errors"
	"github.com/pingcap/tiflow/pkg/redo"
	"github.com/pingcap/tiflow/pkg/util"
)

// ConsistentConfig represents replication consistency config for a changefeed.
type ConsistentConfig struct {
	Level                 string `toml:"level" json:"level"`
	MaxLogSize            int64  `toml:"max-log-size" json:"max-log-size"`
	FlushIntervalInMs     int64  `toml:"flush-interval" json:"flush-interval"`
	MetaFlushIntervalInMs int64  `toml:"meta-flush-interval" json:"meta-flush-interval"`
	EncodingWorkerNum     int    `toml:"encoding-worker-num" json:"encoding-worker-num"`
	FlushWorkerNum        int    `toml:"flush-worker-num" json:"flush-worker-num"`
	Storage               string `toml:"storage" json:"storage"`
	UseFileBackend        bool   `toml:"use-file-backend" json:"use-file-backend"`
	Compression           string `toml:"compression" json:"compression"`
<<<<<<< HEAD
	GCIntervalInMs        int64  `toml:"gc-interval" json:"gc-interval"`
=======
	FlushConcurrency      int    `toml:"flush-concurrency" json:"flush-concurrency,omitempty"`
>>>>>>> 1fa2752c
}

// ValidateAndAdjust validates the consistency config and adjusts it if necessary.
func (c *ConsistentConfig) ValidateAndAdjust() error {
	if !redo.IsConsistentEnabled(c.Level) {
		return nil
	}

	if c.MaxLogSize == 0 {
		c.MaxLogSize = redo.DefaultMaxLogSize
	}

	if c.FlushIntervalInMs == 0 {
		c.FlushIntervalInMs = redo.DefaultFlushIntervalInMs
	}
	if c.FlushIntervalInMs < redo.MinFlushIntervalInMs {
		return cerror.ErrInvalidReplicaConfig.FastGenByArgs(
			fmt.Sprintf("The consistent.flush-interval:%d must be equal or greater than %d",
				c.FlushIntervalInMs, redo.MinFlushIntervalInMs))
	}
	if c.GCIntervalInMs == 0 {
		c.GCIntervalInMs = int64(redo.DefaultGCIntervalInMs)
	}
	if c.GCIntervalInMs < int64(redo.MinGCIntervalInMs) {
		return cerror.ErrInvalidReplicaConfig.FastGenByArgs(
			fmt.Sprintf("The consistent.gc-interval:%d must be equal or greater than %d",
				c.GCIntervalInMs, redo.MinGCIntervalInMs))
	}

	if c.MetaFlushIntervalInMs == 0 {
		c.MetaFlushIntervalInMs = redo.DefaultMetaFlushIntervalInMs
	}
	if c.MetaFlushIntervalInMs < redo.MinFlushIntervalInMs {
		return cerror.ErrInvalidReplicaConfig.FastGenByArgs(
			fmt.Sprintf("The consistent.meta-flush-interval:%d must be equal or greater than %d",
				c.MetaFlushIntervalInMs, redo.MinFlushIntervalInMs))
	}
	if len(c.Compression) > 0 &&
		c.Compression != compression.None && c.Compression != compression.LZ4 {
		return cerror.ErrInvalidReplicaConfig.FastGenByArgs(
			fmt.Sprintf("The consistent.compression:%s must be 'none' or 'lz4'", c.Compression))
	}

	if c.EncodingWorkerNum == 0 {
		c.EncodingWorkerNum = redo.DefaultEncodingWorkerNum
	}
	if c.FlushWorkerNum == 0 {
		c.FlushWorkerNum = redo.DefaultFlushWorkerNum
	}

	uri, err := storage.ParseRawURL(c.Storage)
	if err != nil {
		return cerror.ErrInvalidReplicaConfig.GenWithStackByArgs(
			fmt.Sprintf("invalid storage uri: %s", c.Storage))
	}
	return redo.ValidateStorage(uri)
}

// MaskSensitiveData masks sensitive data in ConsistentConfig
func (c *ConsistentConfig) MaskSensitiveData() {
	c.Storage = util.MaskSensitiveDataInURI(c.Storage)
}<|MERGE_RESOLUTION|>--- conflicted
+++ resolved
@@ -34,11 +34,8 @@
 	Storage               string `toml:"storage" json:"storage"`
 	UseFileBackend        bool   `toml:"use-file-backend" json:"use-file-backend"`
 	Compression           string `toml:"compression" json:"compression"`
-<<<<<<< HEAD
+	FlushConcurrency      int    `toml:"flush-concurrency" json:"flush-concurrency,omitempty"`
 	GCIntervalInMs        int64  `toml:"gc-interval" json:"gc-interval"`
-=======
-	FlushConcurrency      int    `toml:"flush-concurrency" json:"flush-concurrency,omitempty"`
->>>>>>> 1fa2752c
 }
 
 // ValidateAndAdjust validates the consistency config and adjusts it if necessary.
